/* $Id$ */

/*
 * Copyright (c) 2009 Nicholas Marriott <nicm@users.sourceforge.net>
 *
 * Permission to use, copy, modify, and distribute this software for any
 * purpose with or without fee is hereby granted, provided that the above
 * copyright notice and this permission notice appear in all copies.
 *
 * THE SOFTWARE IS PROVIDED "AS IS" AND THE AUTHOR DISCLAIMS ALL WARRANTIES
 * WITH REGARD TO THIS SOFTWARE INCLUDING ALL IMPLIED WARRANTIES OF
 * MERCHANTABILITY AND FITNESS. IN NO EVENT SHALL THE AUTHOR BE LIABLE FOR
 * ANY SPECIAL, DIRECT, INDIRECT, OR CONSEQUENTIAL DAMAGES OR ANY DAMAGES
 * WHATSOEVER RESULTING FROM LOSS OF MIND, USE, DATA OR PROFITS, WHETHER
 * IN AN ACTION OF CONTRACT, NEGLIGENCE OR OTHER TORTIOUS ACTION, ARISING
 * OUT OF OR IN CONNECTION WITH THE USE OR PERFORMANCE OF THIS SOFTWARE.
 */

#include <sys/types.h>
#include <sys/ioctl.h>

#include <event.h>
#include <fcntl.h>
<<<<<<< HEAD
=======
#include <paths.h>
>>>>>>> 58bb6f8c
#include <stdlib.h>
#include <string.h>
#include <time.h>
#include <unistd.h>

#include "tmux.h"

void	server_client_check_focus(struct window_pane *);
void	server_client_check_resize(struct window_pane *);
void	server_client_check_mouse(struct client *, struct window_pane *);
void	server_client_repeat_timer(int, short, void *);
void	server_client_check_exit(struct client *);
void	server_client_check_redraw(struct client *);
void	server_client_set_title(struct client *);
void	server_client_reset_state(struct client *);
int	server_client_assume_paste(struct session *);

int	server_client_msg_dispatch(struct client *);
void	server_client_msg_command(struct client *, struct msg_command_data *);
void	server_client_msg_identify(
	    struct client *, struct msg_identify_data *, int);
void	server_client_msg_shell(struct client *);

/* Create a new client. */
void
server_client_create(int fd)
{
	struct client	*c;
	u_int		 i;

	setblocking(fd, 0);

	c = xcalloc(1, sizeof *c);
	c->references = 0;
	imsg_init(&c->ibuf, fd);
	server_update_event(c);

	if (gettimeofday(&c->creation_time, NULL) != 0)
		fatal("gettimeofday failed");
	memcpy(&c->activity_time, &c->creation_time, sizeof c->activity_time);

	c->cmdq = cmdq_new(c);
	c->cmdq->client_exit = 1;

	c->stdin_data = evbuffer_new ();
	c->stdout_data = evbuffer_new ();
	c->stderr_data = evbuffer_new ();

	c->tty.fd = -1;
	c->title = NULL;

	c->session = NULL;
	c->last_session = NULL;
	c->tty.sx = 80;
	c->tty.sy = 24;

	screen_init(&c->status, c->tty.sx, 1, 0);
	RB_INIT(&c->status_new);
	RB_INIT(&c->status_old);

	c->message_string = NULL;
	ARRAY_INIT(&c->message_log);

	c->prompt_string = NULL;
	c->prompt_buffer = NULL;
	c->prompt_index = 0;

	c->tty.mouse.xb = c->tty.mouse.button = 3;
	c->tty.mouse.x = c->tty.mouse.y = -1;
	c->tty.mouse.lx = c->tty.mouse.ly = -1;
	c->tty.mouse.sx = c->tty.mouse.sy = -1;
	c->tty.mouse.event = MOUSE_EVENT_UP;
	c->tty.mouse.flags = 0;

	c->flags |= CLIENT_FOCUSED;

	evtimer_set(&c->repeat_timer, server_client_repeat_timer, c);

	for (i = 0; i < ARRAY_LENGTH(&clients); i++) {
		if (ARRAY_ITEM(&clients, i) == NULL) {
			ARRAY_SET(&clients, i, c);
			return;
		}
	}
	ARRAY_ADD(&clients, c);
	log_debug("new client %d", fd);
}

/* Open client terminal if needed. */
int
server_client_open(struct client *c, struct session *s, char **cause)
{
	struct options	*oo = s != NULL ? &s->options : &global_s_options;
	char		*overrides;

	if (c->flags & CLIENT_CONTROL)
		return (0);

	if (!(c->flags & CLIENT_TERMINAL)) {
		*cause = xstrdup ("not a terminal");
		return (-1);
	}

	overrides = options_get_string(oo, "terminal-overrides");
	if (tty_open(&c->tty, overrides, cause) != 0)
		return (-1);

	return (0);
}

/* Lost a client. */
void
server_client_lost(struct client *c)
{
	struct message_entry	*msg;
	u_int			 i;

	for (i = 0; i < ARRAY_LENGTH(&clients); i++) {
		if (ARRAY_ITEM(&clients, i) == c)
			ARRAY_SET(&clients, i, NULL);
	}
	log_debug("lost client %d", c->ibuf.fd);

	/*
	 * If CLIENT_TERMINAL hasn't been set, then tty_init hasn't been called
	 * and tty_free might close an unrelated fd.
	 */
	if (c->flags & CLIENT_TERMINAL)
		tty_free(&c->tty);

	evbuffer_free (c->stdin_data);
	evbuffer_free (c->stdout_data);
	if (c->stderr_data != c->stdout_data)
		evbuffer_free (c->stderr_data);

	status_free_jobs(&c->status_new);
	status_free_jobs(&c->status_old);
	screen_free(&c->status);

	free(c->title);

	evtimer_del(&c->repeat_timer);

	if (event_initialized(&c->identify_timer))
		evtimer_del(&c->identify_timer);

	free(c->message_string);
	if (event_initialized (&c->message_timer))
		evtimer_del(&c->message_timer);
	for (i = 0; i < ARRAY_LENGTH(&c->message_log); i++) {
		msg = &ARRAY_ITEM(&c->message_log, i);
		free(msg->msg);
	}
	ARRAY_FREE(&c->message_log);

	free(c->prompt_string);
	free(c->prompt_buffer);
	free(c->cwd);

	c->cmdq->dead = 1;
	cmdq_free(c->cmdq);
	c->cmdq = NULL;

	environ_free(&c->environ);

	close(c->ibuf.fd);
	imsg_clear(&c->ibuf);
	if (event_initialized(&c->event))
		event_del(&c->event);

	for (i = 0; i < ARRAY_LENGTH(&dead_clients); i++) {
		if (ARRAY_ITEM(&dead_clients, i) == NULL) {
			ARRAY_SET(&dead_clients, i, c);
			break;
		}
	}
	if (i == ARRAY_LENGTH(&dead_clients))
		ARRAY_ADD(&dead_clients, c);
	c->flags |= CLIENT_DEAD;

	server_add_accept(0); /* may be more file descriptors now */

	recalculate_sizes();
	server_check_unattached();
	server_update_socket();
}

/* Process a single client event. */
void
server_client_callback(int fd, short events, void *data)
{
	struct client	*c = data;

	if (c->flags & CLIENT_DEAD)
		return;

	if (fd == c->ibuf.fd) {
		if (events & EV_WRITE && msgbuf_write(&c->ibuf.w) < 0)
			goto client_lost;

		if (c->flags & CLIENT_BAD) {
			if (c->ibuf.w.queued == 0)
				goto client_lost;
			return;
		}

		if (events & EV_READ && server_client_msg_dispatch(c) != 0)
			goto client_lost;
	}

	server_push_stdout(c);
	server_push_stderr(c);

	server_update_event(c);
	return;

client_lost:
	server_client_lost(c);
}

/* Handle client status timer. */
void
server_client_status_timer(void)
{
	struct client	*c;
	struct session	*s;
	struct timeval	 tv;
	u_int		 i;
	int		 interval;
	time_t		 difference;

	if (gettimeofday(&tv, NULL) != 0)
		fatal("gettimeofday failed");

	for (i = 0; i < ARRAY_LENGTH(&clients); i++) {
		c = ARRAY_ITEM(&clients, i);
		if (c == NULL || c->session == NULL)
			continue;
		if (c->message_string != NULL || c->prompt_string != NULL) {
			/*
			 * Don't need timed redraw for messages/prompts so bail
			 * now. The status timer isn't reset when they are
			 * redrawn anyway.
			 */
			continue;
		}
		s = c->session;

		if (!options_get_number(&s->options, "status"))
			continue;
		interval = options_get_number(&s->options, "status-interval");

		difference = tv.tv_sec - c->status_timer.tv_sec;
		if (difference >= interval) {
			status_update_jobs(c);
			c->flags |= CLIENT_STATUS;
		}
	}
}

/* Check for mouse keys. */
void
server_client_check_mouse(struct client *c, struct window_pane *wp)
{
	struct session		*s = c->session;
	struct options		*oo = &s->options;
	struct mouse_event	*m = &c->tty.mouse;
	int			 statusat;

	statusat = status_at_line(c);

	/* Is this a window selection click on the status line? */
	if (statusat != -1 && m->y == (u_int)statusat &&
	    options_get_number(oo, "mouse-select-window")) {
		if (m->event & MOUSE_EVENT_CLICK) {
			status_set_window_at(c, m->x);
		} else if (m->event == MOUSE_EVENT_WHEEL) {
			if (m->wheel == MOUSE_WHEEL_UP)
				session_previous(c->session, 0);
			else if (m->wheel == MOUSE_WHEEL_DOWN)
				session_next(c->session, 0);
			server_redraw_session(s);
		}
		recalculate_sizes();
		return;
	}

	/*
	 * Not on status line - adjust mouse position if status line is at the
	 * top and limit if at the bottom. From here on a struct mouse
	 * represents the offset onto the window itself.
	 */
	if (statusat == 0 && m->y > 0)
		m->y--;
	else if (statusat > 0 && m->y >= (u_int)statusat)
		m->y = statusat - 1;

	/* Is this a pane selection? Allow down only in copy mode. */
	if (options_get_number(oo, "mouse-select-pane") &&
	    (m->event == MOUSE_EVENT_DOWN || wp->mode != &window_copy_mode)) {
		window_set_active_at(wp->window, m->x, m->y);
		server_redraw_window_borders(wp->window);
		wp = wp->window->active; /* may have changed */
	}

	/* Check if trying to resize pane. */
	if (options_get_number(oo, "mouse-resize-pane"))
		layout_resize_pane_mouse(c);

	/* Update last and pass through to client. */
	window_pane_mouse(wp, c->session, m);
}

/* Is this fast enough to probably be a paste? */
int
server_client_assume_paste(struct session *s)
{
	struct timeval	tv;
	int		t;

	if ((t = options_get_number(&s->options, "assume-paste-time")) == 0)
		return (0);

	timersub(&s->activity_time, &s->last_activity_time, &tv);
	if (tv.tv_sec == 0 && tv.tv_usec < t * 1000)
		return (1);
	return (0);
}

/* Handle data key input from client. */
void
server_client_handle_key(struct client *c, int key)
{
	struct session		*s;
	struct window		*w;
	struct window_pane	*wp;
	struct timeval		 tv;
	struct key_binding	*bd;
	int		      	 xtimeout, isprefix, ispaste;

	/* Check the client is good to accept input. */
	if ((c->flags & (CLIENT_DEAD|CLIENT_SUSPENDED)) != 0)
		return;

	if (c->session == NULL)
		return;
	s = c->session;

	/* Update the activity timer. */
	if (gettimeofday(&c->activity_time, NULL) != 0)
		fatal("gettimeofday failed");

	memcpy(&s->last_activity_time, &s->activity_time,
	    sizeof s->last_activity_time);
	memcpy(&s->activity_time, &c->activity_time, sizeof s->activity_time);

	w = c->session->curw->window;
	wp = w->active;

	/* Special case: number keys jump to pane in identify mode. */
	if (c->flags & CLIENT_IDENTIFY && key >= '0' && key <= '9') {
		if (c->flags & CLIENT_READONLY)
			return;
		window_unzoom(w);
		wp = window_pane_at_index(w, key - '0');
		if (wp != NULL && window_pane_visible(wp))
			window_set_active_pane(w, wp);
		server_clear_identify(c);
		return;
	}

	/* Handle status line. */
	if (!(c->flags & CLIENT_READONLY)) {
		status_message_clear(c);
		server_clear_identify(c);
	}
	if (c->prompt_string != NULL) {
		if (!(c->flags & CLIENT_READONLY))
			status_prompt_key(c, key);
		return;
	}

	/* Check for mouse keys. */
	if (key == KEYC_MOUSE) {
		if (c->flags & CLIENT_READONLY)
			return;
		server_client_check_mouse(c, wp);
		return;
	}

	/* Is this a prefix key? */
	if (key == options_get_number(&s->options, "prefix"))
		isprefix = 1;
	else if (key == options_get_number(&s->options, "prefix2"))
		isprefix = 1;
	else
		isprefix = 0;

	/* Treat prefix as a regular key when pasting is detected. */
	ispaste = server_client_assume_paste(s);
	if (ispaste)
		isprefix = 0;

	/* No previous prefix key. */
	if (!(c->flags & CLIENT_PREFIX)) {
		if (isprefix) {
			c->flags |= CLIENT_PREFIX;
			server_status_client(c);
			return;
		}

		/* Try as a non-prefix key binding. */
		if (ispaste || (bd = key_bindings_lookup(key)) == NULL) {
			if (!(c->flags & CLIENT_READONLY))
				window_pane_key(wp, s, key);
		} else
			key_bindings_dispatch(bd, c);
		return;
	}

	/* Prefix key already pressed. Reset prefix and lookup key. */
	c->flags &= ~CLIENT_PREFIX;
	server_status_client(c);
	if ((bd = key_bindings_lookup(key | KEYC_PREFIX)) == NULL) {
		/* If repeating, treat this as a key, else ignore. */
		if (c->flags & CLIENT_REPEAT) {
			c->flags &= ~CLIENT_REPEAT;
			if (isprefix)
				c->flags |= CLIENT_PREFIX;
			else if (!(c->flags & CLIENT_READONLY))
				window_pane_key(wp, s, key);
		}
		return;
	}

	/* If already repeating, but this key can't repeat, skip it. */
	if (c->flags & CLIENT_REPEAT && !bd->can_repeat) {
		c->flags &= ~CLIENT_REPEAT;
		if (isprefix)
			c->flags |= CLIENT_PREFIX;
		else if (!(c->flags & CLIENT_READONLY))
			window_pane_key(wp, s, key);
		return;
	}

	/* If this key can repeat, reset the repeat flags and timer. */
	xtimeout = options_get_number(&s->options, "repeat-time");
	if (xtimeout != 0 && bd->can_repeat) {
		c->flags |= CLIENT_PREFIX|CLIENT_REPEAT;

		tv.tv_sec = xtimeout / 1000;
		tv.tv_usec = (xtimeout % 1000) * 1000L;
		evtimer_del(&c->repeat_timer);
		evtimer_add(&c->repeat_timer, &tv);
	}

	/* Dispatch the command. */
	key_bindings_dispatch(bd, c);
}

/* Client functions that need to happen every loop. */
void
server_client_loop(void)
{
	struct client		*c;
	struct window		*w;
	struct window_pane	*wp;
	u_int		 	 i;

	for (i = 0; i < ARRAY_LENGTH(&clients); i++) {
		c = ARRAY_ITEM(&clients, i);
		if (c == NULL)
			continue;

		server_client_check_exit(c);
		if (c->session != NULL) {
			server_client_check_redraw(c);
			server_client_reset_state(c);
		}
	}

	/*
	 * Any windows will have been redrawn as part of clients, so clear
	 * their flags now. Also check pane focus and resize.
	 */
	for (i = 0; i < ARRAY_LENGTH(&windows); i++) {
		w = ARRAY_ITEM(&windows, i);
		if (w == NULL)
			continue;

		w->flags &= ~WINDOW_REDRAW;
		TAILQ_FOREACH(wp, &w->panes, entry) {
			server_client_check_focus(wp);
			server_client_check_resize(wp);
			wp->flags &= ~PANE_REDRAW;
		}
	}
}

/* Check if pane should be resized. */
void
server_client_check_resize(struct window_pane *wp)
{
	struct winsize	ws;

	if (wp->fd == -1 || !(wp->flags & PANE_RESIZE))
		return;

	memset(&ws, 0, sizeof ws);
	ws.ws_col = wp->sx;
	ws.ws_row = wp->sy;

	if (ioctl(wp->fd, TIOCSWINSZ, &ws) == -1) {
#ifdef __sun
		/*
		 * Some versions of Solaris apparently can return an error when
		 * resizing; don't know why this happens, can't reproduce on
		 * other platforms and ignoring it doesn't seem to cause any
		 * issues.
		 */
		if (errno != EINVAL)
#endif
		fatal("ioctl failed");
	}

	wp->flags &= ~PANE_RESIZE;
}

/* Check whether pane should be focused. */
void
server_client_check_focus(struct window_pane *wp)
{
	u_int		 i;
	struct client	*c;

	/* If we don't care about focus, forget it. */
	if (!(wp->base.mode & MODE_FOCUSON))
		return;

	/* If we're not the active pane in our window, we're not focused. */
	if (wp->window->active != wp)
		goto not_focused;

	/* If we're in a mode, we're not focused. */
	if (wp->screen != &wp->base)
		goto not_focused;

	/*
	 * If our window is the current window in any focused clients with an
	 * attached session, we're focused.
	 */
	for (i = 0; i < ARRAY_LENGTH(&clients); i++) {
		c = ARRAY_ITEM(&clients, i);
		if (c == NULL || c->session == NULL)
			continue;

		if (!(c->flags & CLIENT_FOCUSED))
			continue;
		if (c->session->flags & SESSION_UNATTACHED)
			continue;

		if (c->session->curw->window == wp->window)
			goto focused;
	}

not_focused:
	if (wp->flags & PANE_FOCUSED)
		bufferevent_write(wp->event, "\033[O", 3);
	wp->flags &= ~PANE_FOCUSED;
	return;

focused:
	if (!(wp->flags & PANE_FOCUSED))
		bufferevent_write(wp->event, "\033[I", 3);
	wp->flags |= PANE_FOCUSED;
}

/*
 * Update cursor position and mode settings. The scroll region and attributes
 * are cleared when idle (waiting for an event) as this is the most likely time
 * a user may interrupt tmux, for example with ~^Z in ssh(1). This is a
 * compromise between excessive resets and likelihood of an interrupt.
 *
 * tty_region/tty_reset/tty_update_mode already take care of not resetting
 * things that are already in their default state.
 */
void
server_client_reset_state(struct client *c)
{
	struct window		*w = c->session->curw->window;
	struct window_pane	*wp = w->active;
	struct screen		*s = wp->screen;
	struct options		*oo = &c->session->options;
	struct options		*wo = &w->options;
	int			 status, mode, o;

	if (c->flags & CLIENT_SUSPENDED)
		return;

	if (c->flags & CLIENT_CONTROL)
		return;

	tty_region(&c->tty, 0, c->tty.sy - 1);

	status = options_get_number(oo, "status");
	if (!window_pane_visible(wp) || wp->yoff + s->cy >= c->tty.sy - status)
		tty_cursor(&c->tty, 0, 0);
	else {
		o = status && options_get_number (oo, "status-position") == 0;
		tty_cursor(&c->tty, wp->xoff + s->cx, o + wp->yoff + s->cy);
	}

	/*
	 * Resizing panes with the mouse requires at least button mode to give
	 * a smooth appearance.
	 */
	mode = s->mode;
	if ((c->tty.mouse.flags & MOUSE_RESIZE_PANE) &&
	    !(mode & (MODE_MOUSE_BUTTON|MODE_MOUSE_ANY)))
		mode |= MODE_MOUSE_BUTTON;

	/*
	 * Any mode will do for mouse-select-pane, but set standard mode if
	 * none.
	 */
	if ((mode & ALL_MOUSE_MODES) == 0) {
		if (TAILQ_NEXT(TAILQ_FIRST(&w->panes), entry) != NULL &&
		    options_get_number(oo, "mouse-select-pane"))
			mode |= MODE_MOUSE_STANDARD;
		else if (options_get_number(oo, "mouse-resize-pane"))
			mode |= MODE_MOUSE_STANDARD;
		else if (options_get_number(oo, "mouse-select-window"))
			mode |= MODE_MOUSE_STANDARD;
		else if (options_get_number(wo, "mode-mouse"))
			mode |= MODE_MOUSE_STANDARD;
	}

	/*
	 * Set UTF-8 mouse input if required. If the terminal is UTF-8, the
	 * user has set mouse-utf8 and any mouse mode is in effect, turn on
	 * UTF-8 mouse input. If the receiving terminal hasn't requested it
	 * (that is, it isn't in s->mode), then it'll be converted in
	 * input_mouse.
	 */
	if ((c->tty.flags & TTY_UTF8) &&
	    (mode & ALL_MOUSE_MODES) && options_get_number(oo, "mouse-utf8"))
		mode |= MODE_MOUSE_UTF8;
	else
		mode &= ~MODE_MOUSE_UTF8;

	/* Set the terminal mode and reset attributes. */
	tty_update_mode(&c->tty, mode, s);
	tty_reset(&c->tty);
}

/* Repeat time callback. */
void
server_client_repeat_timer(unused int fd, unused short events, void *data)
{
	struct client	*c = data;

	if (c->flags & CLIENT_REPEAT) {
		if (c->flags & CLIENT_PREFIX)
			server_status_client(c);
		c->flags &= ~(CLIENT_PREFIX|CLIENT_REPEAT);
	}
}

/* Check if client should be exited. */
void
server_client_check_exit(struct client *c)
{
	struct msg_exit_data	exitdata;

	if (!(c->flags & CLIENT_EXIT))
		return;

	if (EVBUFFER_LENGTH(c->stdin_data) != 0)
		return;
	if (EVBUFFER_LENGTH(c->stdout_data) != 0)
		return;
	if (EVBUFFER_LENGTH(c->stderr_data) != 0)
		return;

	exitdata.retcode = c->retcode;
	server_write_client(c, MSG_EXIT, &exitdata, sizeof exitdata);

	c->flags &= ~CLIENT_EXIT;
}

/* Check for client redraws. */
void
server_client_check_redraw(struct client *c)
{
	struct session		*s = c->session;
	struct window_pane	*wp;
	int		 	 flags, redraw;

	if (c->flags & (CLIENT_CONTROL|CLIENT_SUSPENDED))
		return;

	flags = c->tty.flags & TTY_FREEZE;
	c->tty.flags &= ~TTY_FREEZE;

	if (c->flags & (CLIENT_REDRAW|CLIENT_STATUS)) {
		if (options_get_number(&s->options, "set-titles"))
			server_client_set_title(c);

		if (c->message_string != NULL)
			redraw = status_message_redraw(c);
		else if (c->prompt_string != NULL)
			redraw = status_prompt_redraw(c);
		else
			redraw = status_redraw(c);
		if (!redraw)
			c->flags &= ~CLIENT_STATUS;
	}

	if (c->flags & CLIENT_REDRAW) {
		screen_redraw_screen(c, 0, 0);
		c->flags &= ~(CLIENT_STATUS|CLIENT_BORDERS);
	} else if (c->flags & CLIENT_REDRAWWINDOW) {
		TAILQ_FOREACH(wp, &c->session->curw->window->panes, entry)
			screen_redraw_pane(c, wp);
		c->flags &= ~CLIENT_REDRAWWINDOW;
	} else {
		TAILQ_FOREACH(wp, &c->session->curw->window->panes, entry) {
			if (wp->flags & PANE_REDRAW)
				screen_redraw_pane(c, wp);
		}
	}

	if (c->flags & CLIENT_BORDERS)
		screen_redraw_screen(c, 0, 1);

	if (c->flags & CLIENT_STATUS)
		screen_redraw_screen(c, 1, 0);

	c->tty.flags |= flags;

	c->flags &= ~(CLIENT_REDRAW|CLIENT_STATUS|CLIENT_BORDERS);
}

/* Set client title. */
void
server_client_set_title(struct client *c)
{
	struct session	*s = c->session;
	const char	*template;
	char		*title;

	template = options_get_string(&s->options, "set-titles-string");

	title = status_replace(c, NULL, NULL, NULL, template, time(NULL), 1);
	if (c->title == NULL || strcmp(title, c->title) != 0) {
		free(c->title);
		c->title = xstrdup(title);
		tty_set_title(&c->tty, c->title);
	}
	free(title);
}

/* Dispatch message from client. */
int
server_client_msg_dispatch(struct client *c)
{
	struct imsg		 imsg;
	struct msg_command_data	 commanddata;
	struct msg_identify_data identifydata;
	struct msg_environ_data	 environdata;
	struct msg_stdin_data	 stdindata;
	ssize_t			 n, datalen;

	if ((n = imsg_read(&c->ibuf)) == -1 || n == 0)
		return (-1);

	for (;;) {
		if ((n = imsg_get(&c->ibuf, &imsg)) == -1)
			return (-1);
		if (n == 0)
			return (0);
		datalen = imsg.hdr.len - IMSG_HEADER_SIZE;

		if (imsg.hdr.peerid != PROTOCOL_VERSION) {
			server_write_client(c, MSG_VERSION, NULL, 0);
			c->flags |= CLIENT_BAD;
			imsg_free(&imsg);
			continue;
		}

		log_debug("got %d from client %d", imsg.hdr.type, c->ibuf.fd);
		switch (imsg.hdr.type) {
		case MSG_COMMAND:
			if (datalen != sizeof commanddata)
				fatalx("bad MSG_COMMAND size");
			memcpy(&commanddata, imsg.data, sizeof commanddata);

			server_client_msg_command(c, &commanddata);
			break;
		case MSG_IDENTIFY:
			if (datalen != sizeof identifydata)
				fatalx("bad MSG_IDENTIFY size");
			if (imsg.fd == -1)
				fatalx("MSG_IDENTIFY missing fd");
			memcpy(&identifydata, imsg.data, sizeof identifydata);

			server_client_msg_identify(c, &identifydata, imsg.fd);
			break;
		case MSG_STDIN:
			if (datalen != sizeof stdindata)
				fatalx("bad MSG_STDIN size");
			memcpy(&stdindata, imsg.data, sizeof stdindata);

			if (c->stdin_callback == NULL)
				break;
			if (stdindata.size <= 0)
				c->stdin_closed = 1;
			else {
				evbuffer_add(c->stdin_data, stdindata.data,
				    stdindata.size);
			}
			c->stdin_callback(c, c->stdin_closed,
			    c->stdin_callback_data);
			break;
		case MSG_RESIZE:
			if (datalen != 0)
				fatalx("bad MSG_RESIZE size");

			if (c->flags & CLIENT_CONTROL)
				break;
			if (tty_resize(&c->tty)) {
				recalculate_sizes();
				server_redraw_client(c);
			}
			break;
		case MSG_EXITING:
			if (datalen != 0)
				fatalx("bad MSG_EXITING size");

			c->session = NULL;
			tty_close(&c->tty);
			server_write_client(c, MSG_EXITED, NULL, 0);
			break;
		case MSG_WAKEUP:
		case MSG_UNLOCK:
			if (datalen != 0)
				fatalx("bad MSG_WAKEUP size");

			if (!(c->flags & CLIENT_SUSPENDED))
				break;
			c->flags &= ~CLIENT_SUSPENDED;

			if (gettimeofday(&c->activity_time, NULL) != 0)
				fatal("gettimeofday");
			if (c->session != NULL)
				session_update_activity(c->session);

			tty_start_tty(&c->tty);
			server_redraw_client(c);
			recalculate_sizes();
			break;
		case MSG_ENVIRON:
			if (datalen != sizeof environdata)
				fatalx("bad MSG_ENVIRON size");
			memcpy(&environdata, imsg.data, sizeof environdata);

			environdata.var[(sizeof environdata.var) - 1] = '\0';
			if (strchr(environdata.var, '=') != NULL)
				environ_put(&c->environ, environdata.var);
			break;
		case MSG_SHELL:
			if (datalen != 0)
				fatalx("bad MSG_SHELL size");

			server_client_msg_shell(c);
			break;
		default:
			fatalx("unexpected message");
		}

		imsg_free(&imsg);
	}
}

/* Handle command message. */
void
server_client_msg_command(struct client *c, struct msg_command_data *data)
{
	struct cmd_list	*cmdlist = NULL;
	int		 argc;
	char	       **argv, *cause;

	argc = data->argc;
	data->argv[(sizeof data->argv) - 1] = '\0';
	if (cmd_unpack_argv(data->argv, sizeof data->argv, argc, &argv) != 0) {
		cmdq_error(c->cmdq, "command too long");
		goto error;
	}

	if (argc == 0) {
		argc = 1;
		argv = xcalloc(1, sizeof *argv);
		*argv = xstrdup("new-session");
	}

	if ((cmdlist = cmd_list_parse(argc, argv, NULL, 0, &cause)) == NULL) {
		cmdq_error(c->cmdq, "%s", cause);
		cmd_free_argv(argc, argv);
		goto error;
	}
	cmd_free_argv(argc, argv);

	cmdq_run(c->cmdq, cmdlist);
	cmd_list_free(cmdlist);
	return;

error:
	if (cmdlist != NULL)
		cmd_list_free(cmdlist);

	c->flags |= CLIENT_EXIT;
}

/* Handle identify message. */
void
server_client_msg_identify(
    struct client *c, struct msg_identify_data *data, int fd)
{
	c->cwd = NULL;
	data->cwd[(sizeof data->cwd) - 1] = '\0';
	if (*data->cwd != '\0')
		c->cwd = xstrdup(data->cwd);

	if (data->flags & IDENTIFY_CONTROL) {
		c->stdin_callback = control_callback;
		evbuffer_free(c->stderr_data);
		c->stderr_data = c->stdout_data;
		c->flags |= CLIENT_CONTROL;
		if (data->flags & IDENTIFY_TERMIOS)
			evbuffer_add_printf(c->stdout_data, "\033P1000p");
		server_write_client(c, MSG_STDIN, NULL, 0);

		c->tty.fd = -1;
		c->tty.log_fd = -1;

		close(fd);
		return;
	}

	if (!isatty(fd)) {
		close(fd);
		return;
	}
	data->term[(sizeof data->term) - 1] = '\0';
	tty_init(&c->tty, c, fd, data->term);
	if (data->flags & IDENTIFY_UTF8)
		c->tty.flags |= TTY_UTF8;
	if (data->flags & IDENTIFY_256COLOURS)
		c->tty.term_flags |= TERM_256COLOURS;
	else if (data->flags & IDENTIFY_88COLOURS)
		c->tty.term_flags |= TERM_88COLOURS;

	tty_resize(&c->tty);

	if (!(data->flags & IDENTIFY_CONTROL))
		c->flags |= CLIENT_TERMINAL;
}

/* Handle shell message. */
void
server_client_msg_shell(struct client *c)
{
	struct msg_shell_data	 data;
	const char		*shell;

	shell = options_get_string(&global_s_options, "default-shell");

	if (*shell == '\0' || areshell(shell))
		shell = _PATH_BSHELL;
	if (strlcpy(data.shell, shell, sizeof data.shell) >= sizeof data.shell)
		strlcpy(data.shell, _PATH_BSHELL, sizeof data.shell);

	server_write_client(c, MSG_SHELL, &data, sizeof data);
	c->flags |= CLIENT_BAD;	/* it will die after exec */
}<|MERGE_RESOLUTION|>--- conflicted
+++ resolved
@@ -21,10 +21,7 @@
 
 #include <event.h>
 #include <fcntl.h>
-<<<<<<< HEAD
-=======
 #include <paths.h>
->>>>>>> 58bb6f8c
 #include <stdlib.h>
 #include <string.h>
 #include <time.h>
